<<<<<<< HEAD
=======
# Doc Summarizer with Azure OpenAI

Doc Summarizer is a Python script that uses Azure OpenAI GPT models to generate rich summaries of text files (including meeting transcripts), PDFs, Word documents, and websites.

The script processes the input document in chunks of 10,000 characters, iterating on the summary in several passes using a sliding content window for the context. I experimented with different chunk sizes and 10k seemed to be a sweet spot that produces good summarizes without sacrificing useful information. A larger context size (20k for example) forces the model to use more brevity to stay within the constraints of the model token limits. 

The sliding content window consists of the most recent paragraphs from the previous summary, plus the current input text chunk. As summaries are produced, the oldest paragraphs in the summary are saved off and removed from the content window prior to the next summary iteration. This approach allows the script to iteratively summarize large text files without overflowing the model's token limits, while still retaining enough context between summarization steps to produce a cohesive summary of the entire document.

## Dependencies

- Python 3.6 or later
- semantic_kernel
- tiktoken
- PyPDF2
- python-docx

You can install the required libraries using pip:

`pip install semantic_kernel tiktoken PyPDF2 python-docx requests beautifulsoup4 lxml`

_Note: The `semantic_kernel` library is not a standard library and might not be available through pip. If so, the package can be found [here](https://aka.ms/sk/pypi)_

## Requirements

An Azure OpenAI subscription is required to run this script, along with a deployment for one of the following models:
- gpt-35-turbo
- gpt-4
- gpt-4-32k

The difference in models are tradeoffs between performance and speed. The gpt-4 model produces the best summary results, but gpt-35-turbo is faster. In testing with technical content, gpt-4 was better than the other two models at analysing and retaining technical aspects of the content. The other two models produce decent summaries, but potentially important details are lost.

## Overview

The script works by reading the input document in chunks and generating a summary using the chat completion functionality of the GPT models from Azure OpenAI. It takes care of rate limits and retries when necessary.

The input content can be a plain text file, PDF, Word document, or website URL. The script automatically detects the input file type and extracts the text accordingly.

## Usage

1. Clone the repository to your local machine.

2. Open a terminal and navigate to the folder containing the script file.

3. Install the dependencies outlined above

4. Change the name of '.env.example' to '.env' and add your Azure OpenAI deployment name, API key, and endpoint.
 
5. Run the script using the following command:

python summarizer.py <input_path> <output_path>

Replace `<input_path>` with the path to the input file (text, PDF, Word) or URL, and `<output_path>` with the path to the output summary file.

Examples:

`python summarizer.py input.pdf text_summary.txt`

`python summarizer.py https://example.com/no-one-reads-long-articles-anymore.html url_summary.txt`

These commands will generate a summary of the input document or URL and save it in the `*_summary.txt`* file.
>>>>>>> 7516d99a
<|MERGE_RESOLUTION|>--- conflicted
+++ resolved
@@ -1,63 +1,63 @@
-<<<<<<< HEAD
-=======
-# Doc Summarizer with Azure OpenAI
-
-Doc Summarizer is a Python script that uses Azure OpenAI GPT models to generate rich summaries of text files (including meeting transcripts), PDFs, Word documents, and websites.
-
-The script processes the input document in chunks of 10,000 characters, iterating on the summary in several passes using a sliding content window for the context. I experimented with different chunk sizes and 10k seemed to be a sweet spot that produces good summarizes without sacrificing useful information. A larger context size (20k for example) forces the model to use more brevity to stay within the constraints of the model token limits. 
-
-The sliding content window consists of the most recent paragraphs from the previous summary, plus the current input text chunk. As summaries are produced, the oldest paragraphs in the summary are saved off and removed from the content window prior to the next summary iteration. This approach allows the script to iteratively summarize large text files without overflowing the model's token limits, while still retaining enough context between summarization steps to produce a cohesive summary of the entire document.
-
-## Dependencies
-
-- Python 3.6 or later
-- semantic_kernel
-- tiktoken
-- PyPDF2
-- python-docx
-
-You can install the required libraries using pip:
-
-`pip install semantic_kernel tiktoken PyPDF2 python-docx requests beautifulsoup4 lxml`
-
-_Note: The `semantic_kernel` library is not a standard library and might not be available through pip. If so, the package can be found [here](https://aka.ms/sk/pypi)_
-
-## Requirements
-
-An Azure OpenAI subscription is required to run this script, along with a deployment for one of the following models:
-- gpt-35-turbo
-- gpt-4
-- gpt-4-32k
-
-The difference in models are tradeoffs between performance and speed. The gpt-4 model produces the best summary results, but gpt-35-turbo is faster. In testing with technical content, gpt-4 was better than the other two models at analysing and retaining technical aspects of the content. The other two models produce decent summaries, but potentially important details are lost.
-
-## Overview
-
-The script works by reading the input document in chunks and generating a summary using the chat completion functionality of the GPT models from Azure OpenAI. It takes care of rate limits and retries when necessary.
-
-The input content can be a plain text file, PDF, Word document, or website URL. The script automatically detects the input file type and extracts the text accordingly.
-
-## Usage
-
-1. Clone the repository to your local machine.
-
-2. Open a terminal and navigate to the folder containing the script file.
-
-3. Install the dependencies outlined above
-
-4. Change the name of '.env.example' to '.env' and add your Azure OpenAI deployment name, API key, and endpoint.
- 
-5. Run the script using the following command:
-
-python summarizer.py <input_path> <output_path>
-
-Replace `<input_path>` with the path to the input file (text, PDF, Word) or URL, and `<output_path>` with the path to the output summary file.
-
-Examples:
-
-`python summarizer.py input.pdf text_summary.txt`
-
-`python summarizer.py https://example.com/no-one-reads-long-articles-anymore.html url_summary.txt`
-
-These commands will generate a summary of the input document or URL and save it in the `*_summary.txt`* file.
->>>>>>> 7516d99a
+# Doc Summarizer with Azure OpenAI
+
+Doc Summarizer is a Python script that uses Azure OpenAI models to generate rich summaries of large documents, including text files, PDFs, Word documents, and websites.
+
+The script processes the input document in chunks based on the selected summary level (verbose, concise, or terse), iterating on the summary using a sliding content window for the context. 
+
+The sliding content window consists of the most recent paragraphs from the previous summary, plus the current input text chunk. This approach allows the script to iteratively summarize large text files without overflowing the model's token limits, while still retaining enough context between summarization steps to produce a cohesive summary of the entire document.
+
+## Dependencies
+
+- Python 3.6 or later
+- semantic_kernel
+- tiktoken
+- PyPDF2
+- python-docx
+- requests
+- beautifulsoup4
+- lxml
+
+You can install the required libraries using pip:
+
+`pip install semantic_kernel tiktoken PyPDF2 python-docx requests beautifulsoup4 lxml`
+
+_Note: The `semantic_kernel` library is not a standard library and might not be available through pip. If so, the package can be found [here](https://aka.ms/sk/pypi)_
+
+## Requirements
+
+An Azure OpenAI subscription is required to run this script, along with a deployment for one of the following models:
+- gpt-3.5-turbo
+- gpt-4
+- gpt-4-32k
+
+The difference in models are tradeoffs between performance and speed. The gpt-4 model produces the best summary results, but gpt-35-turbo is faster. In testing with technical content, gpt-4 was better than the other two models at analysing and retaining technical aspects of the content. The other two models produce decent summaries, but potentially important details are lost.
+
+## Overview
+
+The script reads the input document in chunks and uses the `AzureChatCompletion` connector from the [Semantic Kernel library](https://github.com/microsoft/semantic-kernel) to generate summaries. Token rate limit errors and timeouts are handled with retry logic. The final summary is written to the specified output file.
+
+The input document can be a plain text file, a PDF document, a Word document, or a URL. The script automatically detects the input file type and extracts the text accordingly.
+
+## Usage
+
+1. Clone the repository to your local machine.
+
+2. Open a terminal and navigate to the folder containing the script file.
+
+3. Install the dependencies outlined above.
+
+4. Change the name of '.env.example' to '.env' and add your Azure OpenAI deployment name, API key, and endpoint.
+
+5. Run the script using the following command:
+
+`python summarizer.py <input_path> <output_path> [--summary-level <summary_level>]`
+
+Replace `<input_path>` with the path to the input file (text, PDF, Word) or URL, `<output_path>` with the path to the output summary file, and `<summary_level>` (optional) with one of the following options: "verbose", "concise", or "terse". If the `--summary-level` flag is not used, the default option is "concise".
+
+Examples:
+
+`python summarizer.py input.pdf text_summary.txt`
+
+`python summarizer.py https://example.com/no-one-reads-long-articles-anymore.html url_summary.txt --summary-level terse`
+
+These commands will generate a summary of the input document or URL and save it in the `*_summary.txt`* file.